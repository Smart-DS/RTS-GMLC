--- conflicted
+++ resolved
@@ -20,11 +20,8 @@
 input.params <- 'input_params.R'
 
 # name of output workbook
-<<<<<<< HEAD
-output.wb.name <- "../rts_PLEXOS_5_4.xlsx"
-=======
 output.wb.name <- "../rts_PLEXOS.xlsx"
->>>>>>> 8e2f0212
+
 
 # check data and save summary plots
 data.check.plots <- TRUE
